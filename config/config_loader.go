/*
 * Licensed to the Apache Software Foundation (ASF) under one or more
 * contributor license agreements.  See the NOTICE file distributed with
 * this work for additional information regarding copyright ownership.
 * The ASF licenses this file to You under the Apache License, Version 2.0
 * (the "License"); you may not use this file except in compliance with
 * the License.  You may obtain a copy of the License at
 *
 *     http://www.apache.org/licenses/LICENSE-2.0
 *
 * Unless required by applicable law or agreed to in writing, software
 * distributed under the License is distributed on an "AS IS" BASIS,
 * WITHOUT WARRANTIES OR CONDITIONS OF ANY KIND, either express or implied.
 * See the License for the specific language governing permissions and
 * limitations under the License.
 */

package config

import (
	"dubbo.apache.org/dubbo-go/v3/common"
	"dubbo.apache.org/dubbo-go/v3/common/constant"
	"dubbo.apache.org/dubbo-go/v3/common/extension"
	"dubbo.apache.org/dubbo-go/v3/registry"
	"errors"
	"fmt"
	hessian "github.com/apache/dubbo-go-hessian2"
	perrors "github.com/pkg/errors"
	"reflect"
	"strconv"
)
import (
	"github.com/knadh/koanf"
	"github.com/knadh/koanf/parsers/json"
	"github.com/knadh/koanf/parsers/toml"
	"github.com/knadh/koanf/parsers/yaml"
	"github.com/knadh/koanf/providers/file"
)

import (
	_ "dubbo.apache.org/dubbo-go/v3/common/observer/dispatcher"
)

var (
	rootConfig *RootConfig
<<<<<<< HEAD
	maxWait    = 3
=======
	//consumerConfig *consumer.ShutdownConfig
	//providerConfig *provider.ProviderConfig
	//// baseConfig = providerConfig.BaseConfig or consumerConfig
	//baseConfig *root.ShutdownConfig
	//sslEnabled = false
	//
	//// configAccessMutex is used to make sure that xxxxConfig will only be created once if needed.
	//// it should be used combine with double-check to avoid the race condition
	//configAccessMutex sync.Mutex
	//
	maxWait = 3
>>>>>>> 2411e319
)

func Load(opts ...LoaderConfOption) error {
	hessian.RegisterPOJO(&common.MetadataInfo{})
	hessian.RegisterPOJO(&common.ServiceInfo{})
	hessian.RegisterPOJO(&common.URL{})
	// conf
	conf := NewLoaderConf(opts...)
	// init config
	rootConfig = new(RootConfig)
	koan := getKoanf(conf)
	if err := koan.UnmarshalWithConf(rootConfig.Prefix(),
		rootConfig, koanf.UnmarshalConf{Tag: "yaml"}); err != nil {
		return err
	}
	rootConfig.refresh = false
	extension.SetAndInitGlobalDispatcher(rootConfig.EventDispatcherType)
	if err := rootConfig.InitConfig(); err != nil {
		return err
	}
	registerServiceInstance()
	return nil
}

func check() error {
	if rootConfig == nil {
		return errors.New("execute the config.Load() method first")
	}
	return nil
}

//parseCommandLine parse command line
//func parseCommandLine() {
//	flag.String("delim", ".", "config file delim")
//	flag.String("name", "conf_application.yaml", "config file name")
//	flag.String("genre", "yaml", "config file type")
//	flag.String("path", "./conf", "config file path default")
//
//	pflag.CommandLine.AddGoFlagSet(flag.CommandLine)
//	pflag.Parse()
//
//	if err := viper.BindPFlags(pflag.CommandLine); err != nil {
//		panic(err)
//	}
//}

func getKoanf(conf *loaderConf) *koanf.Koanf {
	var (
		k   *koanf.Koanf
		err error
	)

	k = koanf.New(conf.delim)

	switch conf.genre {
	case "yaml", "yml":
		err = k.Load(file.Provider(conf.path), yaml.Parser())
	case "json":
		err = k.Load(file.Provider(conf.path), json.Parser())
	case "toml":
		err = k.Load(file.Provider(conf.path), toml.Parser())
	default:
		err = errors.New(fmt.Sprintf("Unsupported %s file type", conf.genre))
	}

	if err != nil {
		panic(err)
	}
	return k
}

//
//func GetConfigCenterConfig() (*center.ConfigCenterConfig, error) {
//	if err := check(); err != nil {
//		return nil, err
//	}
//	if configCenterConfig != nil {
//		return configCenterConfig, nil
//	}
//	conf := center.GetConfigCenterConfig(rootConfig.ConfigCenter, rootConfig.Koanf)
//
//	if err := conf.SetDefault(); err != nil {
//		return nil, err
//	}
//	conf.TranslateConfigAddress()
//	if err := conf.Validate(rootConfig.Validate); err != nil {
//		return nil, err
//	}
//	configCenterConfig = conf
//	return conf, nil
//}
//
//// loaded consumer & provider config from xxx.yml, and log config from xxx.xml
//// Namely: dubbo.consumer.xml & dubbo.provider.xml in java dubbo
//func DefaultInit() []LoaderInitOption {
//	var (
//		confConFile string
//		confProFile string
//	)
//
//	fs := flag.NewFlagSet("config", flag.ContinueOnError)
//	fs.StringVar(&confConFile, "conConf", os.Getenv(constant.CONF_CONSUMER_FILE_PATH), "default client config path")
//	fs.StringVar(&confProFile, "proConf", os.Getenv(constant.CONF_PROVIDER_FILE_PATH), "default server config path")
//	fs.StringVar(&confRouterFile, "rouConf", os.Getenv(constant.CONF_ROUTER_FILE_PATH), "default router config path")
//	fs.StringVar(&uniformVirtualServiceConfigPath, "vsConf", os.Getenv(constant.CONF_VIRTUAL_SERVICE_FILE_PATH), "default virtual service of uniform router config path")
//	fs.StringVar(&uniformDestRuleConfigPath, "drConf", os.Getenv(constant.CONF_DEST_RULE_FILE_PATH), "default destination rule of uniform router config path")
//	fs.Parse(os.Args[1:])
//	for len(fs.Args()) != 0 {
//		fs.Parse(fs.Args()[1:])
//	}
//	// If user did not set the environment variables or flags,
//	// we provide default value
//	if confConFile == "" {
//		confConFile = constant.DEFAULT_CONSUMER_CONF_FILE_PATH
//	}
//	if confProFile == "" {
//		confProFile = constant.DEFAULT_PROVIDER_CONF_FILE_PATH
//	}
//	if confRouterFile == "" {
//		confRouterFile = constant.DEFAULT_ROUTER_CONF_FILE_PATH
//	}
//	return []LoaderInitOption{RouterInitOption(confRouterFile), BaseInitOption(""), ConsumerInitOption(confConFile), ProviderInitOption(confProFile)}
//}
//
//// setDefaultValue set default value for providerConfig or consumerConfig if it is null
//func setDefaultValue(target interface{}) {
//	registryConfig := &registry2.RegistryConfig{
//		Protocol:   constant.DEFAULT_REGISTRY_ZK_PROTOCOL,
//		TimeoutStr: constant.DEFAULT_REGISTRY_ZK_TIMEOUT,
//		Address:    constant.DEFAULT_REGISTRY_ZK_ADDRESS,
//	}
//	switch target.(type) {
//	case *provider.ProviderConfig:
//		p := target.(*provider.ProviderConfig)
//		if len(p.Registries) == 0 && p.Registry == nil {
//			p.Registries[constant.DEFAULT_REGISTRY_ZK_ID] = registryConfig
//		}
//		if len(p.Protocols) == 0 {
//			p.Protocols[constant.DEFAULT_PROTOCOL] = &protocol.ProtocolConfig{
//				Name: constant.DEFAULT_PROTOCOL,
//				Port: strconv.Itoa(constant.DEFAULT_PORT),
//			}
//		}
//		if p.ApplicationConfig == nil {
//			p.ApplicationConfig = NewDefaultApplicationConfig()
//		}
//	default:
//		c := target.(*consumer.ShutdownConfig)
//		if len(c.Registries) == 0 && c.Registry == nil {
//			c.Registries[constant.DEFAULT_REGISTRY_ZK_ID] = registryConfig
//		}
//		if c.ApplicationConfig == nil {
//			c.ApplicationConfig = NewDefaultApplicationConfig()
//		}
//	}
//}
//
//func checkRegistries(registriesConfig map[string]*registry2.RegistryConfig, singleRegistry *registry2.RegistryConfig) {
//	if len(registriesConfig) == 0 && singleRegistry != nil {
//		registriesConfig[constant.DEFAULT_KEY] = singleRegistry
//	}
//}
//
//func checkApplicationName(config *applicationConfig.ShutdownConfig) {
//	if config == nil || len(config.Name) == 0 {
//		errMsg := "applicationConfig config must not be nil, pls check your configuration"
//		logger.Errorf(errMsg)
//		panic(errMsg)
//	}
//}
//
//func loadConsumerConfig() {
//	if consumerConfig == nil {
//		logger.Warnf("consumerConfig is nil!")
//		return
//	}
//	// init other consumer config
//	conConfigType := consumerConfig.ConfigType
//	for key, value := range extension.GetDefaultConfigReader() {
//		if conConfigType != nil {
//			if v, ok := conConfigType[key]; ok {
//				value = v
//			}
//		}
//		if err := extension.GetConfigReaders(value).ReadConsumerConfig(consumerConfig.fileStream); err != nil {
//			logger.Errorf("ReadConsumerConfig error: %#v for %s", perrors.WithStack(err), value)
//		}
//	}
//
//	checkApplicationName(consumerConfig.ApplicationConfig)
//	if err := consumer.configCenterRefreshConsumer(); err != nil {
//		logger.Errorf("[consumer config center refresh] %#v", err)
//	}
//
//	// start the metadata report if config set
//	if err := report.startMetadataReport(GetApplicationConfig().MetadataType, GetBaseConfig().MetadataReportConfig); err != nil {
//		logger.Errorf("Provider starts metadata report error, and the error is {%#v}", err)
//		return
//	}
//
//	checkRegistries(consumerConfig.Registries, consumerConfig.Registry)
//	for key, ref := range consumerConfig.References {
//		if ref.Generic {
//			genericService := generic.NewGenericService(key)
//			instance.SetConsumerService(genericService)
//		}
//		rpcService := instance.GetConsumerService(key)
//		if rpcService == nil {
//			logger.Warnf("%s does not exist!", key)
//			continue
//		}
//		ref.id = key
//		ref.Refer(rpcService)
//		ref.Implement(rpcService)
//	}
//
//	// Write current configuration to cache file.
//	if consumerConfig.CacheFile != "" {
//		if data, err := yaml.MarshalYML(consumerConfig); err != nil {
//			logger.Errorf("Marshal consumer config err: %s", err.Error())
//		} else {
//			if err := ioutil.WriteFile(consumerConfig.CacheFile, data, 0666); err != nil {
//				logger.Errorf("Write consumer config cache file err: %s", err.Error())
//			}
//		}
//	}
//
//	// wait for invoker is available, if wait over default 3s, then panic
//	var count int
//	for {
//		checkok := true
//		for _, refconfig := range consumerConfig.References {
//			if (refconfig.Check != nil && *refconfig.Check) ||
//				(refconfig.Check == nil && consumerConfig.Check != nil && *consumerConfig.Check) ||
//				(refconfig.Check == nil && consumerConfig.Check == nil) { // default to true
//
//				if refconfig.invoker != nil && !refconfig.invoker.IsAvailable() {
//					checkok = false
//					count++
//					if count > maxWait {
//						errMsg := fmt.Sprintf("Failed to check the status of the service %v. No provider available for the service to the consumer use dubbo version %v", refconfig.InterfaceName, constant.Version)
//						logger.Error(errMsg)
//						panic(errMsg)
//					}
//					time.Sleep(time.Second * 1)
//					break
//				}
//				if refconfig.invoker == nil {
//					logger.Warnf("The interface %s invoker not exist, may you should check your interface config.", refconfig.InterfaceName)
//				}
//			}
//		}
//		if checkok {
//			break
//		}
//	}
//}
//
//func loadProviderConfig() {
//	if providerConfig == nil {
//		logger.Warnf("providerConfig is nil!")
//		return
//	}
//
//	// init other provider config
//	proConfigType := providerConfig.ConfigType
//	for key, value := range extension.GetDefaultConfigReader() {
//		if proConfigType != nil {
//			if v, ok := proConfigType[key]; ok {
//				value = v
//			}
//		}
//		if err := extension.GetConfigReaders(value).ReadProviderConfig(providerConfig.fileStream); err != nil {
//			logger.Errorf("ReadProviderConfig error: %#v for %s", perrors.WithStack(err), value)
//		}
//	}
//
//	checkApplicationName(providerConfig.ApplicationConfig)
//	if err := provider.configCenterRefreshProvider(); err != nil {
//		logger.Errorf("[provider config center refresh] %#v", err)
//	}
//
//	// start the metadata report if config set
//	if err := report.startMetadataReport(GetApplicationConfig().MetadataType, GetBaseConfig().MetadataReportConfig); err != nil {
//		logger.Errorf("Provider starts metadata report error, and the error is {%#v}", err)
//		return
//	}
//
//	checkRegistries(providerConfig.Registries, providerConfig.Registry)
//
//	// Write the current configuration to cache file.
//	if providerConfig.CacheFile != "" {
//		if data, err := yaml.MarshalYML(providerConfig); err != nil {
//			logger.Errorf("Marshal provider config err: %s", err.Error())
//		} else {
//			if err := ioutil.WriteFile(providerConfig.CacheFile, data, 0666); err != nil {
//				logger.Errorf("Write provider config cache file err: %s", err.Error())
//			}
//		}
//	}
//
//	for key, svs := range providerConfig.Services {
//		rpcService := instance.GetProviderService(key)
//		if rpcService == nil {
//			logger.Warnf("%s does not exist!", key)
//			continue
//		}
//		svs.id = key
//		svs.Implement(rpcService)
//		svs.Protocols = providerConfig.Protocols
//		if err := svs.Export(); err != nil {
//			panic(fmt.Sprintf("service %s export failed! err: %#v", key, err))
//		}
//	}
//	registerServiceInstance()
//}
//
// registerServiceInstance register service instance
func registerServiceInstance() {
	url := selectMetadataServiceExportedURL()
	if url == nil {
		return
	}
	instance, err := createInstance(url)
	if err != nil {
		panic(err)
	}
	p := extension.GetProtocol(constant.REGISTRY_KEY)
	var rp registry.RegistryFactory
	var ok bool
	if rp, ok = p.(registry.RegistryFactory); !ok {
		panic("dubbo registry protocol{" + reflect.TypeOf(p).String() + "} is invalid")
	}
	rs := rp.GetRegistries()
	for _, r := range rs {
		var sdr registry.ServiceDiscoveryHolder
		if sdr, ok = r.(registry.ServiceDiscoveryHolder); !ok {
			continue
		}
		// publish app level data to registry
		err := sdr.GetServiceDiscovery().Register(instance)
		if err != nil {
			panic(err)
		}
	}
}

//
//// nolint
func createInstance(url *common.URL) (registry.ServiceInstance, error) {
	appConfig := GetApplicationConfig()
	port, err := strconv.ParseInt(url.Port, 10, 32)
	if err != nil {
		return nil, perrors.WithMessage(err, "invalid port: "+url.Port)
	}

	host := url.Ip
	if len(host) == 0 {
		host = common.GetLocalIp()
	}

	// usually we will add more metadata
	metadata := make(map[string]string, 8)
	metadata[constant.METADATA_STORAGE_TYPE_PROPERTY_NAME] = appConfig.MetadataType

	return &registry.DefaultServiceInstance{
		ServiceName: appConfig.Name,
		Host:        host,
		Port:        int(port),
		ID:          host + constant.KEY_SEPARATOR + url.Port,
		Enable:      true,
		Healthy:     true,
		Metadata:    metadata,
	}, nil
}

//func initRouter() {
//	if uniformDestRuleConfigPath != "" && uniformVirtualServiceConfigPath != "" {
//		if err := router.RouterInit(uniformVirtualServiceConfigPath, uniformDestRuleConfigPath); err != nil {
//			logger.Warnf("[routerConfig init] %#v", err)
//		}
//	}
//}
//
//// Load Dubbo InitConfig
//func Load() {
//	options := DefaultInit()
//	LoadWithOptions(options...)
//}
//
//func LoadWithOptions(options ...LoaderInitOption) {
//	// register metadata info and service info
//	hessian.RegisterPOJO(&common.MetadataInfo{})
//	hessian.RegisterPOJO(&common.ServiceInfo{})
//	hessian.RegisterPOJO(&common.URL{})
//
//	for _, option := range options {
//		option.init()
//	}
//	for _, option := range options {
//		option.apply()
//	}
//	// init router
//	initRouter()
//
//	// init the shutdown callback
//	shutdown.GracefulShutdownInit()
//}

// GetRPCService get rpc service for consumer
func GetRPCService(name string) common.RPCService {
	return rootConfig.Consumer.References[name].GetRPCService()
}

// RPCService create rpc service for consumer
func RPCService(service common.RPCService) {
	rootConfig.Consumer.References[service.Reference()].Implement(service)
}

// GetMetricConfig find the MetricConfig
// if it is nil, create a new one
// we use double-check to reduce race condition
// In general, it will be locked 0 or 1 time.
// So you don't need to worry about the race condition
func GetMetricConfig() *MetricConfig {
	// todo
	//if GetBaseConfig().MetricConfig == nil {
	//	configAccessMutex.Lock()
	//	defer configAccessMutex.Unlock()
	//	if GetBaseConfig().MetricConfig == nil {
	//		GetBaseConfig().MetricConfig = &metric.MetricConfig{}
	//	}
	//}
	//return GetBaseConfig().MetricConfig
	return rootConfig.MetricConfig
}

func GetMetadataReportConfg() *MetadataReportConfig {
	return rootConfig.MetadataReportConfig
}

// GetApplicationConfig find the applicationConfig config
// if not, we will create one
// Usually applicationConfig will be initialized when system start
// we use double-check to reduce race condition
// In general, it will be locked 0 or 1 time.
// So you don't need to worry about the race condition
//func GetApplicationConfig() *ShutdownConfig {
//	// todo
//	//if GetBaseConfig().ApplicationConfig == nil {
//	//	configAccessMutex.Lock()
//	//	defer configAccessMutex.Unlock()
//	//	if GetBaseConfig().ApplicationConfig == nil {
//	//		GetBaseConfig().ApplicationConfig = &applicationConfig.ShutdownConfig{}
//	//	}
//	//}
//	//return GetBaseConfig().ApplicationConfig
//	return rootConfig.
//}

// GetProviderConfig find the provider config
// if not found, create new one
//func GetProviderConfig() provider.ProviderConfig {
//	if providerConfig == nil {
//		if providerConfig == nil {
//			return provider.ProviderConfig{}
//		}
//	}
//	return *providerConfig
//}

// GetConsumerConfig find the consumer config
// if not found, create new one
// we use double-check to reduce race condition
// In general, it will be locked 0 or 1 time.
// So you don't need to worry about the race condition
//func GetConsumerConfig() consumer.ShutdownConfig {
//	if consumerConfig == nil {
//		if consumerConfig == nil {
//			return consumer.ShutdownConfig{}
//		}
//	}
//	return *consumerConfig
//}

//func GetSslEnabled() bool {
//	return sslEnabled
//}
//
//func SetSslEnabled(enabled bool) {
//	sslEnabled = enabled
//}

func IsProvider() bool {
	// FixME
	return rootConfig.Provider != nil
}<|MERGE_RESOLUTION|>--- conflicted
+++ resolved
@@ -43,21 +43,7 @@
 
 var (
 	rootConfig *RootConfig
-<<<<<<< HEAD
 	maxWait    = 3
-=======
-	//consumerConfig *consumer.ShutdownConfig
-	//providerConfig *provider.ProviderConfig
-	//// baseConfig = providerConfig.BaseConfig or consumerConfig
-	//baseConfig *root.ShutdownConfig
-	//sslEnabled = false
-	//
-	//// configAccessMutex is used to make sure that xxxxConfig will only be created once if needed.
-	//// it should be used combine with double-check to avoid the race condition
-	//configAccessMutex sync.Mutex
-	//
-	maxWait = 3
->>>>>>> 2411e319
 )
 
 func Load(opts ...LoaderConfOption) error {
