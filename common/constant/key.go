/*
 * Licensed to the Apache Software Foundation (ASF) under one or more
 * contributor license agreements.  See the NOTICE file distributed with
 * this work for additional information regarding copyright ownership.
 * The ASF licenses this file to You under the Apache License, Version 2.0
 * (the "License"); you may not use this file except in compliance with
 * the License.  You may obtain a copy of the License at
 *
 *     http://www.apache.org/licenses/LICENSE-2.0
 *
 * Unless required by applicable law or agreed to in writing, software
 * distributed under the License is distributed on an "AS IS" BASIS,
 * WITHOUT WARRANTIES OR CONDITIONS OF ANY KIND, either express or implied.
 * See the License for the specific language governing permissions and
 * limitations under the License.
 */

package constant

const (
	ASYNC_KEY = "async" // it's value should be "true" or "false" of string type
)

const (
	GROUP_KEY     = "group"
	VERSION_KEY   = "version"
	INTERFACE_KEY = "interface"
	PATH_KEY      = "path"
	SERVICE_KEY   = "service"
	METHODS_KEY   = "methods"
	TIMEOUT_KEY   = "timeout"
)

const (
	SERVICE_FILTER_KEY   = "service.filter"
	REFERENCE_FILTER_KEY = "reference.filter"
)

const (
	TIMESTAMP_KEY        = "timestamp"
	REMOTE_TIMESTAMP_KEY = "remote.timestamp"
	CLUSTER_KEY          = "cluster"
	LOADBALANCE_KEY      = "loadbalance"
	WEIGHT_KEY           = "weight"
	WARMUP_KEY           = "warmup"
	RETRIES_KEY          = "retries"
	BEAN_NAME            = "bean.name"
)

const (
	DUBBOGO_CTX_KEY = "dubbogo-ctx"
)

const (
	REGISTRY_KEY         = "registry"
	REGISTRY_PROTOCOL    = "registry"
	ROLE_KEY             = "registry.role"
	REGISTRY_DEFAULT_KEY = "registry.default"
	REGISTRY_TIMEOUT_KEY = "registry.timeout"
)

const (
	APPLICATION_KEY  = "application"
	ORGANIZATION_KEY = "organization"
	NAME_KEY         = "name"
	MODULE_KEY       = "module"
	APP_VERSION_KEY  = "app.version"
	OWNER_KEY        = "owner"
	ENVIRONMENT_KEY  = "environment"
<<<<<<< HEAD
	METHOD_KEY       = "method"
	METHOD_KEYS      = "methods"
	RULE_KEY         = "rule"
=======
)

const (
	CONFIG_NAMESPACE_KEY = "config.namespace"
	CONFIG_TIMEOUT_KET   = "config.timeout"
>>>>>>> 10d0f0f1
)<|MERGE_RESOLUTION|>--- conflicted
+++ resolved
@@ -67,15 +67,12 @@
 	APP_VERSION_KEY  = "app.version"
 	OWNER_KEY        = "owner"
 	ENVIRONMENT_KEY  = "environment"
-<<<<<<< HEAD
 	METHOD_KEY       = "method"
 	METHOD_KEYS      = "methods"
 	RULE_KEY         = "rule"
-=======
 )
 
 const (
 	CONFIG_NAMESPACE_KEY = "config.namespace"
 	CONFIG_TIMEOUT_KET   = "config.timeout"
->>>>>>> 10d0f0f1
 )