--- conflicted
+++ resolved
@@ -302,15 +302,8 @@
 			"%s://%s:%s@%s:%s%s?",
 			c.Protocol, c.Username, c.Password, c.Ip, c.Port, c.Path))
 	}
-<<<<<<< HEAD
-	buildString += c.params.Encode()
-	return buildString
-=======
-	c.paramsLock.RLock()
 	buf.WriteString(c.params.Encode())
-	c.paramsLock.RUnlock()
 	return buf.String()
->>>>>>> fdf51a1c
 }
 
 // Key ...
@@ -414,8 +407,6 @@
 
 // GetParam ...
 func (c URL) GetParam(s string, d string) string {
-	// c.paramsLock.RLock()
-	// defer c.paramsLock.RUnlock()
 	r := c.params.Get(s)
 	if len(r) == 0 {
 		r = d
@@ -430,8 +421,6 @@
 
 // GetParamAndDecoded ...
 func (c URL) GetParamAndDecoded(key string) (string, error) {
-	// c.paramsLock.RLock()
-	// defer c.paramsLock.RUnlock()
 	ruleDec, err := base64.URLEncoding.DecodeString(c.GetParam(key, ""))
 	value := string(ruleDec)
 	return value, err
