/*
 * Licensed to the Apache Software Foundation (ASF) under one or more
 * contributor license agreements.  See the NOTICE file distributed with
 * this work for additional information regarding copyright ownership.
 * The ASF licenses this file to You under the Apache License, Version 2.0
 * (the "License"); you may not use this file except in compliance with
 * the License.  You may obtain a copy of the License at
 *
 *     http://www.apache.org/licenses/LICENSE-2.0
 *
 * Unless required by applicable law or agreed to in writing, software
 * distributed under the License is distributed on an "AS IS" BASIS,
 * WITHOUT WARRANTIES OR CONDITIONS OF ANY KIND, either express or implied.
 * See the License for the specific language governing permissions and
 * limitations under the License.
 */

package common

import (
	"bytes"
	"context"
	"fmt"
	"math"
	"net"
	"net/url"
	"strconv"
	"strings"
)

import (
	perrors "github.com/pkg/errors"
)

import (
	"github.com/apache/dubbo-go/common/constant"
)

/////////////////////////////////
// dubbo role type
/////////////////////////////////

const (
	CONSUMER = iota
	CONFIGURATOR
	ROUTER
	PROVIDER
)

var (
	DubboNodes = [...]string{"consumers", "configurators", "routers", "providers"}
	DubboRole  = [...]string{"consumer", "", "", "provider"}
)

type RoleType int

func (t RoleType) String() string {
	return DubboNodes[t]
}

func (t RoleType) Role() string {
	return DubboRole[t]
}

type baseUrl struct {
	Protocol     string
	Location     string // ip+port
	Ip           string
	Port         string
	Params       url.Values
	PrimitiveURL string
	ctx          context.Context
}

type URL struct {
	baseUrl
	Path     string // like  /com.ikurento.dubbo.UserProvider3
	Username string
	Password string
	Methods  []string
	//special for registry
	SubURL *URL
}

type option func(*URL)

func WithUsername(username string) option {
	return func(url *URL) {
		url.Username = username
	}
}

func WithPassword(pwd string) option {
	return func(url *URL) {
		url.Password = pwd
	}
}

func WithMethods(methods []string) option {
	return func(url *URL) {
		url.Methods = methods
	}
}

func WithParams(params url.Values) option {
	return func(url *URL) {
		url.Params = params
	}
}
func WithParamsValue(key, val string) option {
	return func(url *URL) {
		url.Params.Set(key, val)
	}
}
func WithProtocol(proto string) option {
	return func(url *URL) {
		url.Protocol = proto
	}
}
func WithIp(ip string) option {
	return func(url *URL) {
		url.Ip = ip
	}
}

func WithPort(port string) option {
	return func(url *URL) {
		url.Port = port
	}
}

func WithPath(path string) option {
	return func(url *URL) {
		url.Path = "/" + strings.TrimPrefix(path, "/")
	}
}

func NewURLWithOptions(opts ...option) *URL {
	url := &URL{}
	for _, opt := range opts {
		opt(url)
	}
	url.Location = url.Ip + ":" + url.Port
	return url
}

func NewURL(ctx context.Context, urlString string, opts ...option) (URL, error) {

	var (
		err          error
		rawUrlString string
		serviceUrl   *url.URL
		s            = URL{baseUrl: baseUrl{ctx: ctx}}
	)

	// new a null instance
	if urlString == "" {
		return s, nil
	}

	rawUrlString, err = url.QueryUnescape(urlString)
	if err != nil {
		return s, perrors.Errorf("url.QueryUnescape(%s),  error{%v}", urlString, err)
	}

	//rawUrlString = "//" + rawUrlString
	if strings.Index(rawUrlString, "//") < 0 {
		t := URL{baseUrl: baseUrl{ctx: ctx}}
		for _, opt := range opts {
			opt(&t)
		}
		rawUrlString = t.Protocol + "://" + rawUrlString
	}
	serviceUrl, err = url.Parse(rawUrlString)
	if err != nil {
		return s, perrors.Errorf("url.Parse(url string{%s}),  error{%v}", rawUrlString, err)
	}

	s.Params, err = url.ParseQuery(serviceUrl.RawQuery)
	if err != nil {
		return s, perrors.Errorf("url.ParseQuery(raw url string{%s}),  error{%v}", serviceUrl.RawQuery, err)
	}

	s.PrimitiveURL = urlString
	s.Protocol = serviceUrl.Scheme
	s.Username = serviceUrl.User.Username()
	s.Password, _ = serviceUrl.User.Password()
	s.Location = serviceUrl.Host
	s.Path = serviceUrl.Path
	if strings.Contains(s.Location, ":") {
		s.Ip, s.Port, err = net.SplitHostPort(s.Location)
		if err != nil {
			return s, perrors.Errorf("net.SplitHostPort(Url.Host{%s}), error{%v}", s.Location, err)
		}
	}
	for _, opt := range opts {
		opt(&s)
	}
<<<<<<< HEAD

	return s, nil
}

func NewURLFromString(url string) URL {

}

=======
	return s, nil
}

>>>>>>> fccd093e
func (c URL) URLEqual(url URL) bool {
	c.Ip = ""
	c.Port = ""
	url.Ip = ""
	url.Port = ""
	cGroup := c.GetParam(constant.GROUP_KEY, "")
	urlGroup := url.GetParam(constant.GROUP_KEY, "")
	cKey := c.Key()
	urlKey := url.Key()

	if cGroup == constant.ANY_VALUE {
		cKey = strings.Replace(cKey, "group=*", "group="+urlGroup, 1)
	} else if urlGroup == constant.ANY_VALUE {
		urlKey = strings.Replace(urlKey, "group=*", "group="+cGroup, 1)
	}
	if cKey != urlKey {
		return false
	}
	return true
}

func (c URL) String() string {
	buildString := fmt.Sprintf(
		"%s://%s:%s@%s:%s%s?",
		c.Protocol, c.Username, c.Password, c.Ip, c.Port, c.Path)
	buildString += c.Params.Encode()
	return buildString
}

func (c URL) Key() string {
	buildString := fmt.Sprintf(
		"%s://%s:%s@%s:%s/?interface=%s&group=%s&version=%s",
		c.Protocol, c.Username, c.Password, c.Ip, c.Port, c.Service(), c.GetParam(constant.GROUP_KEY, ""), c.GetParam(constant.VERSION_KEY, ""))
	return buildString
	//return c.ServiceKey()
}

func (c URL) ServiceKey() string {
	intf := c.GetParam(constant.INTERFACE_KEY, strings.TrimPrefix(c.Path, "/"))
	if intf == "" {
		return ""
	}
	buf := &bytes.Buffer{}
	group := c.GetParam(constant.GROUP_KEY, "")
	if group != "" {
		buf.WriteString(group)
		buf.WriteString("/")
	}

	buf.WriteString(intf)

	version := c.GetParam(constant.VERSION_KEY, "")
	if version != "" && version != "0.0.0" {
		buf.WriteString(":")
		buf.WriteString(version)
	}

	return buf.String()
}

func (c URL) Context() context.Context {
	return c.ctx
}

func (c URL) Service() string {
	service := c.GetParam(constant.INTERFACE_KEY, strings.TrimPrefix(c.Path, "/"))
	if service != "" {
		return service
	} else if c.SubURL != nil {
		service = c.GetParam(constant.INTERFACE_KEY, strings.TrimPrefix(c.Path, "/"))
		if service != "" { //if url.path is "" then return suburl's path, special for registry Url
			return service
		}
	}
	return ""
}
func (c URL) GetParam(s string, d string) string {
	var r string
	if r = c.Params.Get(s); r == "" {
		r = d
	}
	return r
}

func (c URL) GetParamInt(s string, d int64) int64 {
	var r int
	var err error
	if r, err = strconv.Atoi(c.Params.Get(s)); r == 0 || err != nil {
		return d
	}
	return int64(r)
}

func (c URL) GetMethodParamInt(method string, key string, d int64) int64 {
	var r int
	var err error
	if r, err = strconv.Atoi(c.Params.Get("methods." + method + "." + key)); r == 0 || err != nil {
		return d
	}
	return int64(r)
}

func (c URL) GetMethodParamInt64(method string, key string, d int64) int64 {
	r := c.GetMethodParamInt(method, key, math.MinInt64)
	if r == math.MinInt64 {
		return c.GetParamInt(key, d)
	}

	return r
}

func (c URL) GetMethodParam(method string, key string, d string) string {
	var r string
	if r = c.Params.Get("methods." + method + "." + key); r == "" {
		r = d
	}
	return r
}

// configuration  > reference config >service config
//  in this function we should merge the reference local url config into the service url from registry.
//TODO configuration merge, in the future , the configuration center's config should merge too.
func MergeUrl(serviceUrl URL, referenceUrl *URL) URL {
	mergedUrl := serviceUrl
	var methodConfigMergeFcn = []func(method string){}
	//iterator the referenceUrl if serviceUrl not have the key ,merge in

	for k, v := range referenceUrl.Params {
		if _, ok := mergedUrl.Params[k]; !ok {
			mergedUrl.Params.Set(k, v[0])
		}
	}
	//loadBalance strategy config
	if v := referenceUrl.Params.Get(constant.LOADBALANCE_KEY); v != "" {
		mergedUrl.Params.Set(constant.LOADBALANCE_KEY, v)
	}
	methodConfigMergeFcn = append(methodConfigMergeFcn, func(method string) {
		if v := referenceUrl.Params.Get(method + "." + constant.LOADBALANCE_KEY); v != "" {
			mergedUrl.Params.Set(method+"."+constant.LOADBALANCE_KEY, v)
		}
	})

	//cluster strategy config
	if v := referenceUrl.Params.Get(constant.CLUSTER_KEY); v != "" {
		mergedUrl.Params.Set(constant.CLUSTER_KEY, v)
	}
	methodConfigMergeFcn = append(methodConfigMergeFcn, func(method string) {
		if v := referenceUrl.Params.Get(method + "." + constant.CLUSTER_KEY); v != "" {
			mergedUrl.Params.Set(method+"."+constant.CLUSTER_KEY, v)
		}
	})

	//remote timestamp
	if v := serviceUrl.Params.Get(constant.TIMESTAMP_KEY); v != "" {
		mergedUrl.Params.Set(constant.REMOTE_TIMESTAMP_KEY, v)
		mergedUrl.Params.Set(constant.TIMESTAMP_KEY, referenceUrl.Params.Get(constant.TIMESTAMP_KEY))
	}

	//finally execute methodConfigMergeFcn
	for _, method := range referenceUrl.Methods {
		for _, fcn := range methodConfigMergeFcn {
			fcn("methods." + method)
		}
	}

	return mergedUrl
}<|MERGE_RESOLUTION|>--- conflicted
+++ resolved
@@ -196,8 +196,6 @@
 	for _, opt := range opts {
 		opt(&s)
 	}
-<<<<<<< HEAD
-
 	return s, nil
 }
 
@@ -205,11 +203,6 @@
 
 }
 
-=======
-	return s, nil
-}
-
->>>>>>> fccd093e
 func (c URL) URLEqual(url URL) bool {
 	c.Ip = ""
 	c.Port = ""
