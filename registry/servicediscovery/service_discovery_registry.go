--- conflicted
+++ resolved
@@ -209,12 +209,9 @@
 	mappingListener := NewMappingListener(s.url, url, s.subscribedServices, notify)
 	services := s.getServices(url, mappingListener)
 	if services.Empty() {
-<<<<<<< HEAD
+		return nil
 		return perrors.Errorf("Should has at least one way to know which services this interface belongs to,"+
 			" either specify 'provided-by' for reference or enable metadata-report center subscription url:%s", url.String())
-=======
-		return nil
->>>>>>> 830fd4ab
 	}
 	// first notify
 	mappingListener.OnEvent(registry.NewServiceMappingChangedEvent(url.ServiceKey(), services))
