--- conflicted
+++ resolved
@@ -432,17 +432,11 @@
 			time.Sleep(time.Duration(RegistryConnDelay) * time.Second)
 			continue
 		}
-		for i := 0; ; i++ {
+
+		for {
 			if serviceEvent, err := listener.Next(); err != nil {
 				logger.Warnf("Selector.watch() = error{%v}", perrors.WithStack(err))
-<<<<<<< HEAD
-				if i == 0 {
-					listener.Close()
-					break
-				}
-=======
 				listener.Close()
->>>>>>> 4d82cfe3
 				break
 			} else {
 				logger.Infof("update begin, service event: %v", serviceEvent.String())
@@ -450,10 +444,6 @@
 			}
 
 		}
-<<<<<<< HEAD
-		logger.Infof("wait for get subscribe listener, key{%v}", url.Key())
-=======
->>>>>>> 4d82cfe3
 		sleepWait(n)
 	}
 }
@@ -512,11 +502,4 @@
 	default:
 		return true
 	}
-}
-func sleepWait(n int) {
-	wait := time.Duration(200*n) * time.Millisecond
-	if wait > 3*time.Second {
-		wait = 3 * time.Second
-	}
-	time.Sleep(wait)
 }