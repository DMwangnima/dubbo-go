--- conflicted
+++ resolved
@@ -182,11 +182,7 @@
 
 ## Community
 
-<<<<<<< HEAD
 If u want to communicate with our community, pls scan the following dubbobo DingDing QR code or search our commnity DingDing group code 31363295.
-=======
-If u want to communicate with our community, pls scan the following dubbobo Ding-Ding QR code or search our commnity DingDing group code 31363295.
->>>>>>> 9119d587
 
 <div>
 <table>
