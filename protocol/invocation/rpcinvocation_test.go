/*
 * Licensed to the Apache Software Foundation (ASF) under one or more
 * contributor license agreements.  See the NOTICE file distributed with
 * this work for additional information regarding copyright ownership.
 * The ASF licenses this file to You under the Apache License, Version 2.0
 * (the "License"); you may not use this file except in compliance with
 * the License.  You may obtain a copy of the License at
 *
 *     http://www.apache.org/licenses/LICENSE-2.0
 *
 * Unless required by applicable law or agreed to in writing, software
 * distributed under the License is distributed on an "AS IS" BASIS,
 * WITHOUT WARRANTIES OR CONDITIONS OF ANY KIND, either express or implied.
 * See the License for the specific language governing permissions and
 * limitations under the License.
 */
package invocation

import (
	"testing"
)

import (
	"github.com/stretchr/testify/assert"
)

import (
	"dubbo.apache.org/dubbo-go/v3/common"
	"dubbo.apache.org/dubbo-go/v3/common/constant"
)

func TestRPCInvocation_ServiceKey(t *testing.T) {
	providerURL := "dubbo://127.0.0.1:20000/com.ikurento.user.UserProvider?anyhost=true&" +
		"application=BDTService&category=providers&default.timeout=10000&dubbo=dubbo-provider-golang-1.0.0&" +
		"environment=dev&interface=com.ikurento.user.UserProvider&ip=192.168.56.1&methods=GetUser%2C&" +
		"module=dubbogo+user-info+server&org=ikurento.com&owner=ZX&pid=1447&revision=0.0.1&" +
		"side=provider&timeout=3000&timestamp=1556509797245"

	sameInfPathConsumerURL := "dubbo://127.0.0.1:20000/com.ikurento.user.UserProvider?anyhost=true&" +
		"application=BDTService&category=providers&default.timeout=10000&dubbo=dubbo-provider-golang-1.0.0&" +
		"environment=dev&interface=com.ikurento.user.UserProvider&ip=192.168.56.1&methods=GetUser%2C&" +
		"module=dubbogo+user-info+server&org=ikurento.com&owner=ZX&pid=1447&revision=0.0.1&" +
		"side=provider&timeout=3000&timestamp=1556509797245"
	diffInfPathConsumerURL := "dubbo://127.0.0.1:20000/com.ikurento.user.UserProvider?anyhost=true&" +
		"application=BDTService&category=providers&default.timeout=10000&dubbo=dubbo-provider-golang-1.0.0&" +
		"environment=dev&interface=com.ikurento.user.UserProviderFoo&ip=192.168.56.1&methods=GetUser%2C&" +
		"module=dubbogo+user-info+server&org=ikurento.com&owner=ZX&pid=1447&revision=0.0.1&" +
		"side=provider&timeout=3000&timestamp=1556509797245"

	providerUrl, err := common.NewURL(providerURL)
	assert.NoError(t, err)

	// invocation with same interface and path value
	sameInfPathConsumerUrl, err := common.NewURL(sameInfPathConsumerURL)
	assert.NoError(t, err)
	invocation := NewRPCInvocationWithOptions(WithAttachments(map[string]interface{}{
		constant.InterfaceKey: sameInfPathConsumerUrl.GetParam(constant.InterfaceKey, ""),
<<<<<<< HEAD
		constant.PATH_KEY:     sameInfPathConsumerUrl.Path,
=======
		constant.PathKey:      sameInfPathConsumerUrl.Path,
>>>>>>> 27aaaa9f
		constant.GroupKey:     sameInfPathConsumerUrl.GetParam(constant.GroupKey, ""),
		constant.VersionKey:   sameInfPathConsumerUrl.GetParam(constant.VersionKey, ""),
	}))
	assert.Equal(t, providerUrl.ServiceKey(), invocation.ServiceKey())

	// invocation with different interface and path value
	diffInfPathConsumerUrl, err := common.NewURL(diffInfPathConsumerURL)
	assert.NoError(t, err)
	invocation = NewRPCInvocationWithOptions(WithAttachments(map[string]interface{}{
		constant.InterfaceKey: diffInfPathConsumerUrl.GetParam(constant.InterfaceKey, ""),
<<<<<<< HEAD
		constant.PATH_KEY:     diffInfPathConsumerUrl.Path,
=======
		constant.PathKey:      diffInfPathConsumerUrl.Path,
>>>>>>> 27aaaa9f
		constant.GroupKey:     diffInfPathConsumerUrl.GetParam(constant.GroupKey, ""),
		constant.VersionKey:   diffInfPathConsumerUrl.GetParam(constant.VersionKey, ""),
	}))
	assert.Equal(t, providerUrl.ServiceKey(), invocation.ServiceKey())
}<|MERGE_RESOLUTION|>--- conflicted
+++ resolved
@@ -55,11 +55,7 @@
 	assert.NoError(t, err)
 	invocation := NewRPCInvocationWithOptions(WithAttachments(map[string]interface{}{
 		constant.InterfaceKey: sameInfPathConsumerUrl.GetParam(constant.InterfaceKey, ""),
-<<<<<<< HEAD
-		constant.PATH_KEY:     sameInfPathConsumerUrl.Path,
-=======
 		constant.PathKey:      sameInfPathConsumerUrl.Path,
->>>>>>> 27aaaa9f
 		constant.GroupKey:     sameInfPathConsumerUrl.GetParam(constant.GroupKey, ""),
 		constant.VersionKey:   sameInfPathConsumerUrl.GetParam(constant.VersionKey, ""),
 	}))
@@ -70,11 +66,7 @@
 	assert.NoError(t, err)
 	invocation = NewRPCInvocationWithOptions(WithAttachments(map[string]interface{}{
 		constant.InterfaceKey: diffInfPathConsumerUrl.GetParam(constant.InterfaceKey, ""),
-<<<<<<< HEAD
-		constant.PATH_KEY:     diffInfPathConsumerUrl.Path,
-=======
 		constant.PathKey:      diffInfPathConsumerUrl.Path,
->>>>>>> 27aaaa9f
 		constant.GroupKey:     diffInfPathConsumerUrl.GetParam(constant.GroupKey, ""),
 		constant.VersionKey:   diffInfPathConsumerUrl.GetParam(constant.VersionKey, ""),
 	}))
