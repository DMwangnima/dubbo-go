--- conflicted
+++ resolved
@@ -67,13 +67,9 @@
 	next := invoker
 
 	// The order of filters is from left to right, so loading from right to left
-<<<<<<< HEAD
+
 	for i := len(filtNames) - 1; i >= 0; i-- {
-		filter := extension.GetFilterExtension(filtNames[i])
-=======
-	for i := len(filtNames) - 2; i >= 0; i-- {
 		filter := extension.GetFilter(filtNames[i])
->>>>>>> a3d43ed6
 		fi := &FilterInvoker{next: next, invoker: invoker, filter: filter}
 		next = fi
 	}
