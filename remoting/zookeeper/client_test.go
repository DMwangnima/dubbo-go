--- conflicted
+++ resolved
@@ -96,11 +96,7 @@
 	ts, z, event, err := NewMockZookeeperClient("test", 15*time.Second)
 	assert.NoError(t, err)
 	defer func() {
-<<<<<<< HEAD
-		err := ts.Stop()
-=======
 		_ = ts.Stop()
->>>>>>> 34fa1daa
 		assert.Nil(t, err)
 	}()
 	err = z.Create("test1/test2/test3/test4")
@@ -114,11 +110,7 @@
 	ts, z, event, err := NewMockZookeeperClient("test", 15*time.Second)
 	assert.NoError(t, err)
 	defer func() {
-<<<<<<< HEAD
-		err := ts.Stop()
-=======
 		_ = ts.Stop()
->>>>>>> 34fa1daa
 		assert.Nil(t, err)
 	}()
 
@@ -135,11 +127,7 @@
 	ts, z, event, err := NewMockZookeeperClient("test", 15*time.Second)
 	assert.NoError(t, err)
 	defer func() {
-<<<<<<< HEAD
-		err := ts.Stop()
-=======
 		_ = ts.Stop()
->>>>>>> 34fa1daa
 		assert.Nil(t, err)
 	}()
 	err = z.Create("/test1/test2/test3")
@@ -156,11 +144,7 @@
 	ts, z, event, err := NewMockZookeeperClient("test", 15*time.Second)
 	assert.NoError(t, err)
 	defer func() {
-<<<<<<< HEAD
-		err := ts.Stop()
-=======
 		_ = ts.Stop()
->>>>>>> 34fa1daa
 		assert.Nil(t, err)
 	}()
 	err = z.Create("/test1/test2/test3")
