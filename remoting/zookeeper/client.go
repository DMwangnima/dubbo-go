/*
 * Licensed to the Apache Software Foundation (ASF) under one or more
 * contributor license agreements.  See the NOTICE file distributed with
 * this work for additional information regarding copyright ownership.
 * The ASF licenses this file to You under the Apache License, Version 2.0
 * (the "License"); you may not use this file except in compliance with
 * the License.  You may obtain a copy of the License at
 *
 *     http://www.apache.org/licenses/LICENSE-2.0
 *
 * Unless required by applicable law or agreed to in writing, software
 * distributed under the License is distributed on an "AS IS" BASIS,
 * WITHOUT WARRANTIES OR CONDITIONS OF ANY KIND, either express or implied.
 * See the License for the specific language governing permissions and
 * limitations under the License.
 */

package zookeeper

import (
	"path"
	"strings"
	"sync"
	"sync/atomic"
	"time"
)

import (
	"github.com/dubbogo/go-zookeeper/zk"
	perrors "github.com/pkg/errors"
)

import (
	"github.com/apache/dubbo-go/common/constant"
	"github.com/apache/dubbo-go/common/logger"
)

const (
	// ConnDelay connection delay interval
	ConnDelay = 3
	// MaxFailTimes max fail times
	MaxFailTimes = 3
)

var (
	errNilZkClientConn = perrors.New("zookeeper client{conn} is nil")
	errNilChildren     = perrors.Errorf("has none children")
	errNilNode         = perrors.Errorf("node does not exist")
)
var (
	clientHaveCreated uint32
	mux               sync.Mutex
	zkClient          *ZookeeperClient
)

// ZookeeperClient represents zookeeper client Configuration
type ZookeeperClient struct {
	name              string
	ZkAddrs           []string
	sync.RWMutex      // for conn
	Conn              *zk.Conn
	Timeout           time.Duration
	Wait              sync.WaitGroup
	valid             uint32
	reconnectCh       chan struct{}
	eventRegistry     map[string][]*chan struct{}
	eventRegistryLock sync.RWMutex
}

// nolint
func StateToString(state zk.State) string {
	switch state {
	case zk.StateDisconnected:
		return "zookeeper disconnected"
	case zk.StateConnecting:
		return "zookeeper connecting"
	case zk.StateAuthFailed:
		return "zookeeper auth failed"
	case zk.StateConnectedReadOnly:
		return "zookeeper connect readonly"
	case zk.StateSaslAuthenticated:
		return "zookeeper sasl authenticated"
	case zk.StateExpired:
		return "zookeeper connection expired"
	case zk.StateConnected:
		return "zookeeper connected"
	case zk.StateHasSession:
		return "zookeeper has session"
	case zk.StateUnknown:
		return "zookeeper unknown state"
	case zk.State(zk.EventNodeDeleted):
		return "zookeeper node deleted"
	case zk.State(zk.EventNodeDataChanged):
		return "zookeeper node data changed"
	default:
		return state.String()
	}
}

// nolint
type Options struct {
	zkName string
	client *ZookeeperClient
	ts     *zk.TestCluster
}

// Option will define a function of handling Options
type Option func(*Options)

// WithZkName sets zk client name
func WithZkName(name string) Option {
	return func(opt *Options) {
		opt.zkName = name
	}
}

// ValidateZookeeperClient validates client and sets options
func ValidateZookeeperClient(container ZkClientFacade, opts ...Option) error {
	options := &Options{}
	for _, opt := range opts {
		opt(options)
	}

	lock := container.ZkClientLock()
	url := container.GetUrl()

	lock.Lock()
	defer lock.Unlock()

	if container.ZkClient() == nil {
		// in dubbo, every registry only connect one node, so this is []string{r.Address}
		timeout, paramErr := time.ParseDuration(url.GetParam(constant.REGISTRY_TIMEOUT_KEY, constant.DEFAULT_REG_TIMEOUT))
		if paramErr != nil {
			logger.Errorf("timeout config %v is invalid, err is %v",
				url.GetParam(constant.REGISTRY_TIMEOUT_KEY, constant.DEFAULT_REG_TIMEOUT), paramErr.Error())
			return perrors.WithMessagef(paramErr, "newZookeeperClient(address:%+v)", url.Location)
		}
		zkAddresses := strings.Split(url.Location, ",")
		newClient, cltErr := getZookeeperClient(options.zkName, zkAddresses, timeout)
		if cltErr != nil {
			logger.Warnf("newZookeeperClient(name{%s}, zk address{%v}, timeout{%d}) = error{%v}",
				options.zkName, url.Location, timeout.String(), cltErr)
			return perrors.WithMessagef(cltErr, "newZookeeperClient(address:%+v)", url.Location)
		}
		container.SetZkClient(newClient)
	}
	return nil
}

func getZookeeperClient(name string, zkAddrs []string, timeout time.Duration) (*ZookeeperClient, error) {
	var err error
	if atomic.LoadUint32(&clientHaveCreated) == 0 {
		mux.Lock()
		defer mux.Unlock()
		if atomic.LoadUint32(&clientHaveCreated) == 0 {
			zkClient, err = NewZookeeperClient(name, zkAddrs, timeout)
			if err == nil {
				atomic.StoreUint32(&clientHaveCreated, 1)
			} else {
				return nil, err
			}
		}
	}
	return zkClient, nil
}

// nolint
func NewZookeeperClient(name string, zkAddrs []string, timeout time.Duration) (*ZookeeperClient, error) {
	var (
		err   error
		event <-chan zk.Event
		z     *ZookeeperClient
	)

	z = &ZookeeperClient{
		name:          name,
		ZkAddrs:       zkAddrs,
		Timeout:       timeout,
		reconnectCh:   make(chan struct{}),
		eventRegistry: make(map[string][]*chan struct{}),
	}
	// connect to zookeeper
	z.Conn, event, err = zk.Connect(zkAddrs, timeout)
	if err != nil {
		return nil, perrors.WithMessagef(err, "zk.Connect(zkAddrs:%+v)", zkAddrs)
	}

	atomic.StoreUint32(&z.valid, 1)
	go z.HandleZkEvent(event)
	return z, nil
}

// WithTestCluster sets test cluster for zk client
func WithTestCluster(ts *zk.TestCluster) Option {
	return func(opt *Options) {
		opt.ts = ts
	}
}

// NewMockZookeeperClient returns a mock client instance
func NewMockZookeeperClient(name string, timeout time.Duration, opts ...Option) (*zk.TestCluster, *ZookeeperClient, <-chan zk.Event, error) {
	var (
		err   error
		event <-chan zk.Event
		z     *ZookeeperClient
		ts    *zk.TestCluster
	)

	z = &ZookeeperClient{
		name:          name,
		ZkAddrs:       []string{},
		Timeout:       timeout,
		reconnectCh:   make(chan struct{}),
		eventRegistry: make(map[string][]*chan struct{}),
	}

	options := &Options{}
	for _, opt := range opts {
		opt(options)
	}

	// connect to zookeeper
	if options.ts != nil {
		ts = options.ts
	} else {
		ts, err = zk.StartTestCluster(1, nil, nil)
		if err != nil {
			return nil, nil, nil, perrors.WithMessagef(err, "zk.Connect")
		}
	}

	z.Conn, event, err = ts.ConnectWithOptions(timeout)
	if err != nil {
		return nil, nil, nil, perrors.WithMessagef(err, "zk.Connect")
	}
	atomic.StoreUint32(&z.valid, 1)
	return ts, z, event, nil
}

// HandleZkEvent handles zookeeper events
func (z *ZookeeperClient) HandleZkEvent(session <-chan zk.Event) {
	var (
		state int
		event zk.Event
	)

	defer func() {
		logger.Infof("zk{path:%v, name:%s} connection goroutine game over.", z.ZkAddrs, z.name)
	}()

	for {
		select {
		case event = <-session:
			logger.Infof("client{%s} get a zookeeper event{type:%s, server:%s, path:%s, state:%d-%s, err:%v}",
				z.name, event.Type, event.Server, event.Path, event.State, StateToString(event.State), event.Err)
			switch (int)(event.State) {
			case (int)(zk.StateDisconnected):
				atomic.StoreUint32(&z.valid, 0)
				logger.Warnf("zk{addr:%s} state is StateDisconnected, so close the zk client{name:%s}.", z.ZkAddrs, z.name)
<<<<<<< HEAD
=======
				z.Lock()
				conn := z.Conn
				z.Conn = nil
				z.Unlock()
				if conn != nil {
					conn.Close()
				}
				z.stop()
				return
>>>>>>> dc345c48
			case (int)(zk.EventNodeDataChanged), (int)(zk.EventNodeChildrenChanged):
				logger.Infof("zkClient{%s} get zk node changed event{path:%s}", z.name, event.Path)
				z.eventRegistryLock.RLock()
				for p, a := range z.eventRegistry {
					if strings.HasPrefix(p, event.Path) {
						logger.Infof("send event{state:zk.EventNodeDataChange, Path:%s} notify event to path{%s} related listener",
							event.Path, p)
						for _, e := range a {
							*e <- struct{}{}
						}
					}
				}
				z.eventRegistryLock.RUnlock()
			case (int)(zk.StateConnecting), (int)(zk.StateConnected), (int)(zk.StateHasSession):
				if state == (int)(zk.StateHasSession) {
					continue
				}
				if event.State == zk.StateHasSession {
					atomic.StoreUint32(&z.valid, 1)
					close(z.reconnectCh)
					z.reconnectCh = make(chan struct{})
				}
				z.eventRegistryLock.RLock()
				if a, ok := z.eventRegistry[event.Path]; ok && 0 < len(a) {
					for _, e := range a {
						*e <- struct{}{}
					}
				}
				z.eventRegistryLock.RUnlock()
			}
			state = (int)(event.State)
		}
	}
}

// RegisterEvent registers zookeeper events
func (z *ZookeeperClient) RegisterEvent(zkPath string, event *chan struct{}) {
	if zkPath == "" || event == nil {
		return
	}

	z.eventRegistryLock.Lock()
	defer z.eventRegistryLock.Unlock()
	a := z.eventRegistry[zkPath]
	a = append(a, event)
	z.eventRegistry[zkPath] = a
	logger.Debugf("zkClient{%s} register event{path:%s, ptr:%p}", z.name, zkPath, event)
}

// UnregisterEvent unregisters zookeeper events
func (z *ZookeeperClient) UnregisterEvent(zkPath string, event *chan struct{}) {
	if zkPath == "" {
		return
	}

	z.eventRegistryLock.Lock()
	defer z.eventRegistryLock.Unlock()
	infoList, ok := z.eventRegistry[zkPath]
	if !ok {
		return
	}
	for i, e := range infoList {
		if e == event {
			infoList = append(infoList[:i], infoList[i+1:]...)
			logger.Infof("zkClient{%s} unregister event{path:%s, event:%p}", z.name, zkPath, event)
		}
	}
	logger.Debugf("after zkClient{%s} unregister event{path:%s, event:%p}, array length %d",
		z.name, zkPath, event, len(infoList))
	if len(infoList) == 0 {
		delete(z.eventRegistry, zkPath)
	} else {
		z.eventRegistry[zkPath] = infoList
	}
}

// ZkConnValid validates zookeeper connection
func (z *ZookeeperClient) ZkConnValid() bool {
	if atomic.LoadUint32(&z.valid) == 1 {
		return true
	}
	return false
}

// Create will create the node recursively, which means that if the parent node is absent,
// it will create parent node first.
// And the value for the basePath is ""
func (z *ZookeeperClient) Create(basePath string) error {
	return z.CreateWithValue(basePath, []byte(""))
}

// CreateWithValue will create the node recursively, which means that if the parent node is absent,
// it will create parent node first.
func (z *ZookeeperClient) CreateWithValue(basePath string, value []byte) error {
	var (
		err     error
		tmpPath string
	)

	logger.Debugf("zookeeperClient.Create(basePath{%s})", basePath)
	conn := z.getConn()
	err = errNilZkClientConn
	if conn == nil {
		return perrors.WithMessagef(err, "zk.Create(path:%s)", basePath)
	}

	for _, str := range strings.Split(basePath, "/")[1:] {
		tmpPath = path.Join(tmpPath, "/", str)
		_, err = conn.Create(tmpPath, value, 0, zk.WorldACL(zk.PermAll))

		if err != nil {
			if err == zk.ErrNodeExists {
				logger.Debugf("zk.create(\"%s\") exists", tmpPath)
			} else {
				logger.Errorf("zk.create(\"%s\") error(%v)", tmpPath, perrors.WithStack(err))
				return perrors.WithMessagef(err, "zk.Create(path:%s)", basePath)
			}
		}
	}

	return nil
}

// CreateTempWithValue will create the node recursively, which means that if the parent node is absent,
// it will create parent node first，and set value in last child path
// If the path exist, it will update data
func (z *ZookeeperClient) CreateTempWithValue(basePath string, value []byte) error {
	var (
		err     error
		tmpPath string
	)

	logger.Debugf("zookeeperClient.Create(basePath{%s})", basePath)
	conn := z.getConn()
	err = errNilZkClientConn
	if conn == nil {
		return perrors.WithMessagef(err, "zk.Create(path:%s)", basePath)
	}

	pathSlice := strings.Split(basePath, "/")[1:]
	length := len(pathSlice)
	for i, str := range pathSlice {
		tmpPath = path.Join(tmpPath, "/", str)
		// last child need be ephemeral
		if i == length-1 {
			_, err = conn.Create(tmpPath, value, zk.FlagEphemeral, zk.WorldACL(zk.PermAll))
			if err == zk.ErrNodeExists {
				return err
			}
		} else {
			_, err = conn.Create(tmpPath, []byte{}, 0, zk.WorldACL(zk.PermAll))
		}
		if err != nil {
			if err == zk.ErrNodeExists {
				logger.Debugf("zk.create(\"%s\") exists", tmpPath)
			} else {
				logger.Errorf("zk.create(\"%s\") error(%v)", tmpPath, perrors.WithStack(err))
				return perrors.WithMessagef(err, "zk.Create(path:%s)", basePath)
			}
		}
	}

	return nil
}

// nolint
func (z *ZookeeperClient) Delete(basePath string) error {
	err := errNilZkClientConn
	conn := z.getConn()
	if conn != nil {
		err = conn.Delete(basePath, -1)
	}

	return perrors.WithMessagef(err, "Delete(basePath:%s)", basePath)
}

// RegisterTemp registers temporary node by @basePath and @node
func (z *ZookeeperClient) RegisterTemp(basePath string, node string) (string, error) {
	var (
		err     error
		zkPath  string
		tmpPath string
	)

	err = errNilZkClientConn
	zkPath = path.Join(basePath) + "/" + node
	conn := z.getConn()
	if conn != nil {
		tmpPath, err = conn.Create(zkPath, []byte(""), zk.FlagEphemeral, zk.WorldACL(zk.PermAll))
	}

	if err != nil {
		logger.Warnf("conn.Create(\"%s\", zk.FlagEphemeral) = error(%v)", zkPath, perrors.WithStack(err))
		return zkPath, perrors.WithStack(err)
	}
	logger.Debugf("zkClient{%s} create a temp zookeeper node:%s", z.name, tmpPath)

	return tmpPath, nil
}

// RegisterTempSeq register temporary sequence node by @basePath and @data
func (z *ZookeeperClient) RegisterTempSeq(basePath string, data []byte) (string, error) {
	var (
		err     error
		tmpPath string
	)

	err = errNilZkClientConn
	conn := z.getConn()
	if conn != nil {
		tmpPath, err = conn.Create(
			path.Join(basePath)+"/",
			data,
			zk.FlagEphemeral|zk.FlagSequence,
			zk.WorldACL(zk.PermAll),
		)
	}

	logger.Debugf("zookeeperClient.RegisterTempSeq(basePath{%s}) = tempPath{%s}", basePath, tmpPath)
	if err != nil && err != zk.ErrNodeExists {
		logger.Errorf("zkClient{%s} conn.Create(\"%s\", \"%s\", zk.FlagEphemeral|zk.FlagSequence) error(%v)",
			z.name, basePath, string(data), err)
		return "", perrors.WithStack(err)
	}
	logger.Debugf("zkClient{%s} create a temp zookeeper node:%s", z.name, tmpPath)

	return tmpPath, nil
}

// GetChildrenW gets children watch by @path
func (z *ZookeeperClient) GetChildrenW(path string) ([]string, <-chan zk.Event, error) {
	var (
		err      error
		children []string
		stat     *zk.Stat
		watcher  *zk.Watcher
	)

	err = errNilZkClientConn
	conn := z.getConn()
	if conn != nil {
		children, stat, watcher, err = conn.ChildrenW(path)
	}

	if err != nil {
		if err == zk.ErrNoChildrenForEphemerals {
			return nil, nil, errNilChildren
		}
		if err == zk.ErrNoNode {
			return nil, nil, errNilNode
		}
		logger.Warnf("zk.ChildrenW(path{%s}) = error(%v)", path, err)
		return nil, nil, perrors.WithMessagef(err, "zk.ChildrenW(path:%s)", path)
	}
	if stat == nil {
		return nil, nil, perrors.Errorf("path{%s} get stat is nil", path)
	}
	if len(children) == 0 {
		return nil, nil, errNilChildren
	}

	return children, watcher.EvtCh, nil
}

// GetChildren gets children by @path
func (z *ZookeeperClient) GetChildren(path string) ([]string, error) {
	var (
		err      error
		children []string
		stat     *zk.Stat
	)

	err = errNilZkClientConn
	conn := z.getConn()
	if conn != nil {
		children, stat, err = conn.Children(path)
	}

	if err != nil {
		if err == zk.ErrNoNode {
			return nil, perrors.Errorf("path{%s} has none children", path)
		}
		logger.Errorf("zk.Children(path{%s}) = error(%v)", path, perrors.WithStack(err))
		return nil, perrors.WithMessagef(err, "zk.Children(path:%s)", path)
	}
	if stat == nil {
		return nil, perrors.Errorf("path{%s} has none children", path)
	}
	if len(children) == 0 {
		return nil, errNilChildren
	}

	return children, nil
}

// ExistW to judge watch whether it exists or not by @zkPath
func (z *ZookeeperClient) ExistW(zkPath string) (<-chan zk.Event, error) {
	var (
		exist   bool
		err     error
		watcher *zk.Watcher
	)

	err = errNilZkClientConn
	conn := z.getConn()
	if conn != nil {
		exist, _, watcher, err = conn.ExistsW(zkPath)
	}

	if err != nil {
		logger.Warnf("zkClient{%s}.ExistsW(path{%s}) = error{%v}.", z.name, zkPath, perrors.WithStack(err))
		return nil, perrors.WithMessagef(err, "zk.ExistsW(path:%s)", zkPath)
	}
	if !exist {
		logger.Warnf("zkClient{%s}'s App zk path{%s} does not exist.", z.name, zkPath)
		return nil, perrors.Errorf("zkClient{%s} App zk path{%s} does not exist.", z.name, zkPath)
	}

	return watcher.EvtCh, nil
}

// GetContent gets content by @zkPath
func (z *ZookeeperClient) GetContent(zkPath string) ([]byte, *zk.Stat, error) {
	return z.Conn.Get(zkPath)
}

// nolint
func (z *ZookeeperClient) SetContent(zkPath string, content []byte, version int32) (*zk.Stat, error) {
	return z.Conn.Set(zkPath, content, version)
}

// getConn gets zookeeper connection safely
func (z *ZookeeperClient) getConn() *zk.Conn {
	if z == nil {
		return nil
	}
	z.RLock()
	defer z.RUnlock()
	return z.Conn
}

// Reconnect gets zookeeper reconnect event
func (z *ZookeeperClient) Reconnect() <-chan struct{} {
	return z.reconnectCh
}

// In my opinion, this method should never called by user, here just for lint
func (z *ZookeeperClient) Close() {
	z.Conn.Close()
}<|MERGE_RESOLUTION|>--- conflicted
+++ resolved
@@ -257,18 +257,6 @@
 			case (int)(zk.StateDisconnected):
 				atomic.StoreUint32(&z.valid, 0)
 				logger.Warnf("zk{addr:%s} state is StateDisconnected, so close the zk client{name:%s}.", z.ZkAddrs, z.name)
-<<<<<<< HEAD
-=======
-				z.Lock()
-				conn := z.Conn
-				z.Conn = nil
-				z.Unlock()
-				if conn != nil {
-					conn.Close()
-				}
-				z.stop()
-				return
->>>>>>> dc345c48
 			case (int)(zk.EventNodeDataChanged), (int)(zk.EventNodeChildrenChanged):
 				logger.Infof("zkClient{%s} get zk node changed event{path:%s}", z.name, event.Path)
 				z.eventRegistryLock.RLock()
