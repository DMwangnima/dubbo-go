module github.com/apache/dubbo-go/test/integrate/dubbo/go-server

go 1.13

require (
<<<<<<< HEAD
	github.com/apache/dubbo-go v1.5.6-rc2.0.20210405033601-abbd985fb785
=======
	// useless dubbo-go version number, it will be replaced when run by this Docker file: ../Dockerfile:
	//```
	// RUN test ${PR_ORIGIN_REPO} && go mod edit  -replace=github.com/apache/dubbo-go=github.com/${PR_ORIGIN_REPO}@${PR_ORIGIN_COMMITID} || go get -u github.com/apache/dubbo-go@develop
	//```
	github.com/apache/dubbo-go v1.5.5
>>>>>>> e2022b07
	github.com/apache/dubbo-go-hessian2 v1.9.1
)

replace github.com/apache/dubbo-go => ../../../../../dubbo-go<|MERGE_RESOLUTION|>--- conflicted
+++ resolved
@@ -3,15 +3,11 @@
 go 1.13
 
 require (
-<<<<<<< HEAD
-	github.com/apache/dubbo-go v1.5.6-rc2.0.20210405033601-abbd985fb785
-=======
 	// useless dubbo-go version number, it will be replaced when run by this Docker file: ../Dockerfile:
 	//```
 	// RUN test ${PR_ORIGIN_REPO} && go mod edit  -replace=github.com/apache/dubbo-go=github.com/${PR_ORIGIN_REPO}@${PR_ORIGIN_COMMITID} || go get -u github.com/apache/dubbo-go@develop
 	//```
-	github.com/apache/dubbo-go v1.5.5
->>>>>>> e2022b07
+	github.com/apache/dubbo-go v1.5.6-rc2.0.20210405033601-abbd985fb785
 	github.com/apache/dubbo-go-hessian2 v1.9.1
 )
 
