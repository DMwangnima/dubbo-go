--- conflicted
+++ resolved
@@ -1,119 +1,113 @@
-/*
- * Licensed to the Apache Software Foundation (ASF) under one or more
- * contributor license agreements.  See the NOTICE file distributed with
- * this work for additional information regarding copyright ownership.
- * The ASF licenses this file to You under the Apache License, Version 2.0
- * (the "License"); you may not use this file except in compliance with
- * the License.  You may obtain a copy of the License at
- *
- *     http://www.apache.org/licenses/LICENSE-2.0
- *
- * Unless required by applicable law or agreed to in writing, software
- * distributed under the License is distributed on an "AS IS" BASIS,
- * WITHOUT WARRANTIES OR CONDITIONS OF ANY KIND, either express or implied.
- * See the License for the specific language governing permissions and
- * limitations under the License.
- */
-<<<<<<< HEAD
-
-package com.ikurento.user;
-
-=======
-
-package com.ikurento.user;
->>>>>>> 014d1bc6
-
-import java.util.HashMap;
-import java.util.List;
-import java.util.ArrayList;
-import java.util.Map;
-import java.util.Iterator;
-
-import org.slf4j.Logger;
-import org.slf4j.LoggerFactory;
-
-public class UserProviderImpl implements UserProvider {
-    // private static final Logger logger = LoggerFactory.getLogger(getClass()); // Only output to dubbo's log(logs/server.log)
-    private static final Logger LOG = LoggerFactory.getLogger("UserLogger"); // Output to user-server.log
-    Map<String, User> userMap = new HashMap<String, User>();
-
-    public UserProviderImpl() {
-        userMap.put("A001", new User("A001", "demo-zhangsan", 18));
-        userMap.put("A002", new User("A002", "demo-lisi", 20));
-        userMap.put("A003", new User("A003", "demo-lily", 23));
-        userMap.put("A004", new User("A004", "demo-lisa", 32));
-    }
-
-    public boolean isLimit(Gender gender, String name) {
-        return Gender.WOMAN == gender;
-    }
-
-    public User GetUser(String userId) {
-        return new User(userId, "zhangsan", 18);
-    }
-    public User GetErr(String userId) throws Exception {
-        throw new Exception("exception");
-    }
-    public User GetUser0(String userId, String name) {
-            return new User(userId, name, 18);
-    }
-
-    public List<User> GetUsers(List<String> userIdList) {
-        Iterator it = userIdList.iterator();
-        List<User> userList = new ArrayList<User>();
-        LOG.warn("@userIdList size:" + userIdList.size());
-
-        while(it.hasNext()) {
-            String id = (String)(it.next());
-            LOG.info("GetUsers(@uid:" + id + ")");
-            if (userMap.containsKey(id)) {
-                userList.add(userMap.get(id));
-                LOG.info("id:" + id + ", user:" + userMap.get(id));
-            }
-        }
-
-        return userList;
-    }
-
-    public void GetUser3() {
-    }
-
-    public Map<String, User> GetUserMap(List<String> userIdList) {
-        Iterator it = userIdList.iterator();
-        Map<String, User> map = new HashMap<String, User>();
-        LOG.warn("@userIdList size:" + userIdList.size());
-
-        while(it.hasNext()) {
-            String id = (String)(it.next());
-            LOG.info("GetUsers(@uid:" + id + ")");
-            if (userMap.containsKey(id)) {
-                map.put(id, userMap.get(id));
-                LOG.info("id:" + id + ", user:" + userMap.get(id));
-            }
-        }
-
-        return map;
-    }
-
-    public User queryUser(User user) {
-        return new User(user.getId(), "hello:" +user.getName(), user.getAge() + 18);
-    }
-
-    public Map<String, User> queryAll() {
-        return userMap;
-    }
-
-
-    public User getUser(int userCode) {
-        return new User(String.valueOf(userCode), "userCode get", 48);
-    }
-
-
-    public int Calc(int a,int b) {
-        return a + b;
-    }
-
-     public Response<Integer> Sum(int a,int b) {
-        return Response.ok(a+b);
-    }
-}
+/*
+ * Licensed to the Apache Software Foundation (ASF) under one or more
+ * contributor license agreements.  See the NOTICE file distributed with
+ * this work for additional information regarding copyright ownership.
+ * The ASF licenses this file to You under the Apache License, Version 2.0
+ * (the "License"); you may not use this file except in compliance with
+ * the License.  You may obtain a copy of the License at
+ *
+ *     http://www.apache.org/licenses/LICENSE-2.0
+ *
+ * Unless required by applicable law or agreed to in writing, software
+ * distributed under the License is distributed on an "AS IS" BASIS,
+ * WITHOUT WARRANTIES OR CONDITIONS OF ANY KIND, either express or implied.
+ * See the License for the specific language governing permissions and
+ * limitations under the License.
+ */
+
+package com.ikurento.user;
+
+import java.util.HashMap;
+import java.util.List;
+import java.util.ArrayList;
+import java.util.Map;
+import java.util.Iterator;
+
+import org.slf4j.Logger;
+import org.slf4j.LoggerFactory;
+
+public class UserProviderImpl implements UserProvider {
+    // private static final Logger logger = LoggerFactory.getLogger(getClass()); // Only output to dubbo's log(logs/server.log)
+    private static final Logger LOG = LoggerFactory.getLogger("UserLogger"); // Output to user-server.log
+    Map<String, User> userMap = new HashMap<String, User>();
+
+    public UserProviderImpl() {
+        userMap.put("A001", new User("A001", "demo-zhangsan", 18));
+        userMap.put("A002", new User("A002", "demo-lisi", 20));
+        userMap.put("A003", new User("A003", "demo-lily", 23));
+        userMap.put("A004", new User("A004", "demo-lisa", 32));
+    }
+
+    public boolean isLimit(Gender gender, String name) {
+        return Gender.WOMAN == gender;
+    }
+
+    public User GetUser(String userId) {
+        return new User(userId, "zhangsan", 18);
+    }
+    public User GetErr(String userId) throws Exception {
+        throw new Exception("exception");
+    }
+    public User GetUser0(String userId, String name) {
+            return new User(userId, name, 18);
+    }
+
+    public List<User> GetUsers(List<String> userIdList) {
+        Iterator it = userIdList.iterator();
+        List<User> userList = new ArrayList<User>();
+        LOG.warn("@userIdList size:" + userIdList.size());
+
+        while(it.hasNext()) {
+            String id = (String)(it.next());
+            LOG.info("GetUsers(@uid:" + id + ")");
+            if (userMap.containsKey(id)) {
+                userList.add(userMap.get(id));
+                LOG.info("id:" + id + ", user:" + userMap.get(id));
+            }
+        }
+
+        return userList;
+    }
+
+    public void GetUser3() {
+    }
+
+    public Map<String, User> GetUserMap(List<String> userIdList) {
+        Iterator it = userIdList.iterator();
+        Map<String, User> map = new HashMap<String, User>();
+        LOG.warn("@userIdList size:" + userIdList.size());
+
+        while(it.hasNext()) {
+            String id = (String)(it.next());
+            LOG.info("GetUsers(@uid:" + id + ")");
+            if (userMap.containsKey(id)) {
+                map.put(id, userMap.get(id));
+                LOG.info("id:" + id + ", user:" + userMap.get(id));
+            }
+        }
+
+        return map;
+    }
+
+    public User queryUser(User user) {
+        return new User(user.getId(), "hello:" +user.getName(), user.getAge() + 18);
+    }
+
+    public Map<String, User> queryAll() {
+        return userMap;
+    }
+
+
+    public User getUser(int userCode) {
+        return new User(String.valueOf(userCode), "userCode get", 48);
+    }
+
+
+    public int Calc(int a,int b) {
+        return a + b;
+    }
+
+     public Response<Integer> Sum(int a,int b) {
+        return Response.ok(a+b);
+    }
+}