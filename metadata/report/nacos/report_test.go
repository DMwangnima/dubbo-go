--- conflicted
+++ resolved
@@ -50,13 +50,6 @@
 	assert.Nil(t, err)
 
 	serviceMi := newServiceMetadataIdentifier()
-<<<<<<< HEAD
-	serviceUrl, _ := common.NewURL("registry://localhost:8848", common.WithParamsValue(constant.ROLE_KEY, strconv.Itoa(common.PROVIDER)))
-
-	err = rpt.SaveServiceMetadata(serviceMi, serviceUrl)
-	assert.Nil(t, err)
-
-=======
 	serviceUrl, _ := common.NewURL("registry://console.nacos.io:80", common.WithParamsValue(constant.ROLE_KEY, strconv.Itoa(common.PROVIDER)))
 	err = rpt.SaveServiceMetadata(serviceMi, serviceUrl)
 	assert.Nil(t, err)
@@ -65,20 +58,16 @@
 	assert.Equal(t, 1, len(exportedUrls))
 	assert.Nil(t, err)
 
->>>>>>> f3f81be2
 	subMi := newSubscribeMetadataIdentifier()
 	urls := []string{serviceUrl.String()}
 	bytes, _ := json.Marshal(urls)
 	err = rpt.SaveSubscribedData(subMi, string(bytes))
 	assert.Nil(t, err)
 
-<<<<<<< HEAD
-=======
 	subscribeUrl, err := rpt.GetSubscribedURLs(subMi)
 	assert.Equal(t, 1, len(subscribeUrl))
 	assert.Nil(t, err)
 
->>>>>>> f3f81be2
 	err = rpt.RemoveServiceMetadata(serviceMi)
 	assert.Nil(t, err)
 }
